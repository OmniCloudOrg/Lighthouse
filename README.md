--- conflicted
+++ resolved
@@ -64,7 +64,6 @@
 
 ```toml
 [dependencies]
-<<<<<<< HEAD
 # Basic autoscaling
 lighthouse = "0.1"
 
@@ -78,9 +77,6 @@
 }
 
 # Always needed
-=======
-lighthouse = { git = "https://github.com/tristanpoland/Lighthouse" tag = "0.1.0" }
->>>>>>> a1d18396
 tokio = { version = "1.0", features = ["full"] }
 async-trait = "0.1"
 ```
@@ -646,7 +642,6 @@
 | `predictive_scaling.rs` | ML forecasting with multiple algorithms | `predictive-scaling`, `time-utils` | 
 | `advanced_policies.rs` | Complex policy composition and scheduling | `time-utils` |
 
-<<<<<<< HEAD
 ---
 
 ## 🚀 Production Deployment
@@ -687,12 +682,7 @@
         .enable_logging(true)
         .build()
 }
-=======
-```toml
-[dependencies]
-lighthouse = { git = "https://github.com/tristanpoland/Lighthouse" tag = "0.1.0", features = ["prometheus-metrics"] }
->>>>>>> a1d18396
-```
+
 
 ### Performance Characteristics
 
@@ -807,4 +797,5 @@
 
 [🚀 Get Started](#-quick-start) • [🐛 Report Issue](https://github.com/OmniCloudOrg/lighthouse/issues) • [💬 Discussions](https://github.com/OmniCloudOrg/lighthouse/discussions)
 
-</div>+
+*Built with ❤️ in Rust for the modern infrastructure era.*